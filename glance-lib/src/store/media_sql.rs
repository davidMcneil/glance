--- conflicted
+++ resolved
@@ -109,10 +109,6 @@
         iter.collect()
     }
 
-<<<<<<< HEAD
-    #[allow(dead_code)]
-    pub fn exists(conn: &Connection, hash: HashSql) -> Result<bool, Error> {
-=======
     pub fn exists_by_filepath(conn: &Connection, filepath: &PathBufSql) -> Result<bool, Error> {
         let mut stmt = conn.prepare("SELECT 1 FROM media WHERE filepath = :filepath")?;
         stmt.exists(named_params! {
@@ -121,7 +117,6 @@
     }
 
     pub fn exists_by_hash(conn: &Connection, hash: HashSql) -> Result<bool, Error> {
->>>>>>> 54133b1c
         let mut stmt = conn.prepare("SELECT 1 FROM media WHERE hash = :hash")?;
         stmt.exists(named_params! {
             ":hash": hash,
